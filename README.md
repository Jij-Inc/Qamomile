--- conflicted
+++ resolved
@@ -32,11 +32,8 @@
 pip install "qamomile[quri-parts]"  # For QuriParts integration
 pip install "qamomile[pennylane]"  # For QuriParts integration
 pip install "qamomile[qutip]"  # For QuTiP integration
-<<<<<<< HEAD
+pip install "qamomile[cudaq]"  # For CUDA-Q integration
 pip install "qamomile[udm]"  # For bloqade-analog integration
-=======
-pip install "qamomile[cudaq]"  # For CUDA-Q integration
->>>>>>> 62d7e059
 ```
 
 Note that, CUDA-Q is currently supported only on Linux (see https://nvidia.github.io/cuda-quantum/latest/using/install/local_installation.html#dependencies-and-compatibility).
