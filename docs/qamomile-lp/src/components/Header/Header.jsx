--- conflicted
+++ resolved
@@ -11,11 +11,7 @@
           <a href="https://jij-inc.github.io/Qamomile/en/autoapi/index.html">API</a>
           <a href="https://jij-inc.github.io/Qamomile/en/quickstart.html">Guide</a>
           <a href="https://discord.gg/Km5dKF9JjG">Community</a>
-<<<<<<< HEAD
           <a href="/Qamomile/jij.html">Jij Inc.</a>
-=======
-          <Link to="/jij">Jij Inc.</Link>
->>>>>>> bbee2020
         </div>
       </nav>
     </header>
