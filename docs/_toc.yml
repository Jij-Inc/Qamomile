# Table of contents
# Learn more at https://jupyterbook.org/customize/toc.html

format: jb-book
root: index
parts:
  - caption: Getting Started
    chapters:
    - file: quickstart
  - caption: Tutorial
    chapters:
    - file: tutorial/index
    - file: tutorial/building_quantum_circuits
    - file: tutorial/alternating_ansatz_graph_coloring
    - file: tutorial/graph_partition
<<<<<<< HEAD
    - file: tutorial/vertex_cover
=======
    - file: tutorial/maxcut
>>>>>>> 4dd93ac7
  - caption: API Reference
    chapters:
    - file: autoapi/index<|MERGE_RESOLUTION|>--- conflicted
+++ resolved
@@ -13,11 +13,8 @@
     - file: tutorial/building_quantum_circuits
     - file: tutorial/alternating_ansatz_graph_coloring
     - file: tutorial/graph_partition
-<<<<<<< HEAD
     - file: tutorial/vertex_cover
-=======
     - file: tutorial/maxcut
->>>>>>> 4dd93ac7
   - caption: API Reference
     chapters:
     - file: autoapi/index