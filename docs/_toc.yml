--- conflicted
+++ resolved
@@ -13,12 +13,10 @@
     - file: tutorial/building_quantum_circuits
     - file: tutorial/alternating_ansatz_graph_coloring
     - file: tutorial/graph_partition
-<<<<<<< HEAD
-    - file: tutorial/multi_car_paint
-=======
     - file: tutorial/vertex_cover
     - file: tutorial/maxcut
->>>>>>> 1486c402
+    - file: tutorial/multi_car_paint
+
   - caption: API Reference
     chapters:
     - file: autoapi/index