--- conflicted
+++ resolved
@@ -13,11 +13,8 @@
     - file: tutorial/building_quantum_circuits
     - file: tutorial/alternating_ansatz_graph_coloring
     - file: tutorial/graph_partition
-<<<<<<< HEAD
+    - file: tutorial/maxcut
     - file: tutorial/qrao_tutorial
-=======
-    - file: tutorial/maxcut
->>>>>>> 15c18e7f
   - caption: API Reference
     chapters:
     - file: autoapi/index