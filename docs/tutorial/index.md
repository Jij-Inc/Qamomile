--- conflicted
+++ resolved
@@ -19,13 +19,8 @@
 
 - [Building Quantum Circuits](building_quantum_circuits.ipynb): Learn how to build a quantum circuit using Qamomile.
 - [Quantum Alternating Ansatz for Graph Coloring](alternating_ansatz_graph_coloring.ipynb): Learn how to run the Quantum Alternating Ansatz for graph coloring problem.
-<<<<<<< HEAD
-- [Quantum Alternating Ansatz for Graph partitioning](graph_partition.ipynb): Learn how to run the Quantum Alternating Ansatz for graph partitioning problem.
-- [Quantum Approximate Optimization Algorithm for Max-Cut](maxcut.ipynb): Learn how to run the Quantum Quantum Approximate Optimization Algorithm for Max-Cut problem.
-- [Quantum Random Access Optimization (QRAO) for Maxcut problem](qrao_tutorial.ipynb): Learn how to use Quantum Random Access Optimization.
-=======
 - [Quantum Approximate Optimization Algorithm for Graph Partitioning](graph_partition.ipynb): Learn how to run the Quantum Approximate Optimization Algorithm for graph partitioning problem.
 - [Quantum Approximate Optimization Algorithm for vertex covering](vertex_cover.ipynb): Learn how to run the Quantum Approximate Optimization Algorithm for vertex cover problem.
 - [Quantum Approximate Optimization Algorithm for Max-Cut](maxcut.ipynb): Learn how to run the Quantum Quantum Approximate Optimization Algorithm for Max-Cut problem.
 - [Quantum Approximate Optimization Algorithm for Multi-car Paint Shop Problem](multi_car_paint.ipynb): Learn how to run the Quantum Approximate Optimization Algorithm for multi-car paint shop problem.
->>>>>>> 80a0a378
+- [Quantum Random Access Optimization (QRAO) for Maxcut problem](qrao_tutorial.ipynb): Learn how to use Quantum Random Access Optimization.
