# Qamomile Tutorial

Welcome to the Qamomile tutorial! This guide will help you get started with Qamomile, a powerful SDK designed for quantum optimization algorithms. Qamomile specializes in the conversion of mathematical models into quantum circuits, serving as a bridge between classical optimization problems and quantum computing solutions.

## Supported Quantum Optimization Encodings and Algorithms

- **QAOA**: Quantum Approximate Optimization Algorithm
- **QRAO**: Quantum Random Approximation Optimization


## Supported Quantum Circuit SDKs

- **Qiskit**
- **Quri-parts**



## Tutorials

- [Building Quantum Circuits](building_quantum_circuits.ipynb): Learn how to build a quantum circuit using Qamomile.
- [Write Hamiltonian algebraically](algebraic_operator.ipynb): Learn how to create a Qamomile Hamiltonian using an algebraic modeler `jijmodeling`.
- [Quantum Alternating Ansatz for Graph Coloring](alternating_ansatz_graph_coloring.ipynb): Learn how to run the Quantum Alternating Ansatz for graph coloring problem.
- [Quantum Approximate Optimization Algorithm for Graph Partitioning](graph_partition.ipynb): Learn how to run the Quantum Approximate Optimization Algorithm for graph partitioning problem.
- [Quantum Approximate Optimization Algorithm for vertex covering](vertex_cover.ipynb): Learn how to run the Quantum Approximate Optimization Algorithm for vertex cover problem.
- [Quantum Approximate Optimization Algorithm for Max-Cut](maxcut.ipynb): Learn how to run the Quantum Quantum Approximate Optimization Algorithm for Max-Cut problem.
<<<<<<< HEAD
>>>>>>> main
- [Quantum Annealing using QuTiP](quantum_annealing.ipynb): Learn how to run the Quantum Annealing with QuTiP's built-in functions.
=======
- [Quantum Approximate Optimization Algorithm for Multi-car Paint Shop Problem](multi_car_paint.ipynb): Learn how to run the Quantum Approximate Optimization Algorithm for multi-car paint shop problem.
- [Quantum Random Access Optimization (QRAO) for Maxcut problem](qrao_tutorial.ipynb): Learn how to use Quantum Random Access Optimization.
>>>>>>> ce1517dd
<|MERGE_RESOLUTION|>--- conflicted
+++ resolved
@@ -23,10 +23,6 @@
 - [Quantum Approximate Optimization Algorithm for Graph Partitioning](graph_partition.ipynb): Learn how to run the Quantum Approximate Optimization Algorithm for graph partitioning problem.
 - [Quantum Approximate Optimization Algorithm for vertex covering](vertex_cover.ipynb): Learn how to run the Quantum Approximate Optimization Algorithm for vertex cover problem.
 - [Quantum Approximate Optimization Algorithm for Max-Cut](maxcut.ipynb): Learn how to run the Quantum Quantum Approximate Optimization Algorithm for Max-Cut problem.
-<<<<<<< HEAD
->>>>>>> main
-- [Quantum Annealing using QuTiP](quantum_annealing.ipynb): Learn how to run the Quantum Annealing with QuTiP's built-in functions.
-=======
 - [Quantum Approximate Optimization Algorithm for Multi-car Paint Shop Problem](multi_car_paint.ipynb): Learn how to run the Quantum Approximate Optimization Algorithm for multi-car paint shop problem.
 - [Quantum Random Access Optimization (QRAO) for Maxcut problem](qrao_tutorial.ipynb): Learn how to use Quantum Random Access Optimization.
->>>>>>> ce1517dd
+- [Quantum Annealing using QuTiP](quantum_annealing.ipynb): Learn how to run the Quantum Annealing with QuTiP's built-in functions.
