--- conflicted
+++ resolved
@@ -25,12 +25,9 @@
 matplotlib = "^3.9.2"
 qutip = "^5.0.4"
 pennylane = "^0.39.0"
-<<<<<<< HEAD
 cudaq = {version = "^0.11.0", markers = "sys_platform == 'linux'"}
-=======
 jijmodeling = "^1.12.3"
 ommx = "^1.9.2"
->>>>>>> 559230b2
 
 [tool.poetry.group.dev.dependencies]
 jupyter = "^1.0.0"
