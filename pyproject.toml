--- conflicted
+++ resolved
@@ -25,11 +25,7 @@
 matplotlib = "^3.9.2"
 qutip = "^5.0.4"
 pennylane = "^0.39.0"
-<<<<<<< HEAD
-=======
 cudaq = {version = "^0.11.0", markers = "sys_platform == 'linux'"}
-jijmodeling = "^1.12.3"
->>>>>>> 62d7e059
 ommx = "^1.9.2"
 ommx-pyscipopt-adapter = "^1.9.2"
 jijmodeling = "^1.12.3"
