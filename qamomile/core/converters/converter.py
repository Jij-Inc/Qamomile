"""
qamomile/core/converter.py

This module defines the QuantumConverter abstract base class for converting between
different problem representations and quantum models in Qamomile.

The QuantumConverter class provides a framework for encoding classical optimization
problems into quantum representations (e.g., Ising models) and decoding quantum
computation results back into classical problem solutions.

Key Features:

- Conversion between classical optimization problems and Ising models.

- Abstract methods for generating cost Hamiltonians and decoding results.

- Integration with QuantumSDKTranspiler for SDK-specific result handling.

Usage:

Developers implementing specific quantum conversion strategies should subclass
QuantumConverter and implement the abstract methods. The class is designed to work
with jijmodeling for problem representation and various quantum SDKs through
the QuantumSDKTranspiler interface.

Example:
    .. code::

        class QAOAConverter(QuantumConverter):
            def get_cost_hamiltonian(self) -> qm_o.Hamiltonian:
                # Implementation for generating QAOA cost Hamiltonian
                ...

"""

import abc
import enum
import typing as typ
import copy
import jijmodeling as jm
import ommx.v1
import numpy as np
import qamomile.core.bitssample as qm_bs
import qamomile.core.operator as qm_o
from qamomile.core.ising_qubo import IsingModel, qubo_to_ising
from qamomile.core.transpiler import QuantumSDKTranspiler

ResultType = typ.TypeVar("ResultType")


class RelaxationMethod(enum.Enum):
    """
    Enumeration for relaxation methods used in quantum problem conversion.

    Attributes:
        AugmentedLagrangian: Augmented Lagrangian method for PUBO conversion.
        Penalty: Penalty method for PUBO conversion.
        None: No relaxation method applied.
    """
    AugmentedLagrangian = "AugmentedLagrangian"
    SquaredPenalty = "SquaredPenalty"


class QuantumConverter(abc.ABC):
    """
    Abstract base class for quantum problem converters in Qamomile.

    This class provides methods for encoding classical optimization problems
    into quantum representations (e.g., Ising models) and decoding quantum
    computation results back into classical problem solutions.

    Attributes:
        compiled_instance: The compiled instance of the optimization problem.
        pubo_builder: The PUBO (Polynomial Unconstrained Binary Optimization) builder.
        _ising (Optional[IsingModel]): Cached Ising model representation.

    Methods:
        get_ising: Retrieve or compute the Ising model representation.
        ising_encode: Encode the problem into an Ising model.
        get_cost_hamiltonian: Abstract method to get the cost Hamiltonian.
        decode: Decode quantum computation results into a SampleSet.
        decode_bits_to_sampleset: Abstract method to convert BitsSampleSet to SampleSet.
    """

    def __init__(
        self,
        instance: ommx.v1.Instance,
        relax_method: RelaxationMethod = RelaxationMethod.SquaredPenalty,
        normalize_ising: typ.Optional[typ.Literal["abs_max", "rms"]] = None,
    ):
        """
        Initialize the QuantumConverter.

        This method initializes the converter with the compiled instance of the optimization problem

        Args:
            compiled_instance: ommx.v1.Instance.
            relax_method (RelaxationMethod): The relaxation method for PUBO conversion.
                Defaults to AugmentedLagrangian.
            normalize_model (bool): The objective function and the constraints are normalized using the maximum absolute value of the coefficients contained in each.
                Defaults to False
            normalize_ising (Literal["abs_max", "rms"] | None): The normalization method for the Ising Hamiltonian. 
                Available options:
                - "abs_max": Normalize by absolute maximum value
                - "rms": Normalize by root mean square
                Defaults to None.

        """
        self.original_instance: ommx.v1.Instance = instance

        # TODO: Support other relaxation methods.
        if relax_method != RelaxationMethod.SquaredPenalty:
            raise ValueError(
                "Relaxation method other than SquaredPenalty is not supported yet."
            )

        self.int2varlabel: dict[int, str] = {}
        self.normalize_ising = normalize_ising

        self._ising: typ.Optional[IsingModel] = None

    def instance_to_qubo(
        self,
        multipliers: typ.Optional[dict[str, float]] = None,
        detail_parameters: typ.Optional[
            dict[str, dict[tuple[int, ...], float]]
        ] = None,
    ) -> tuple[dict[tuple[int, int], float], float]:
        """
        Convert the instance to QUBO format.

        This method converts the optimization problem instance into a QUBO (Quadratic Unconstrained Binary Optimization)
        representation, which is suitable for quantum computation.

        Args:
            multipliers (Optional[dict[str, float]]): Multipliers for constraint terms.
            detail_parameters (Optional[dict[str, dict[tuple[int, ...], float]]]):
                Detailed parameters for the encoding process.

        Note:
            $\min_x f(x)$~s.t. $g_{s, i}(x) = 0~\forall s, i$ is converted to
            $\min_x f(x) + \sum_{s \in \{\text{'const1'}, \cdots\}} A_s \sum_i \lambda_i g_i(x)$.

            where $A_s$ is the multiplier for constraint $s$ and $\lambda_i$ is the detailed parameter for constraint $s$ with subscripts $i$.

        Returns:
            tuple[dict[int, float], float]: A tuple containing the QUBO dictionary and the constant term.

    
        Example:
            .. code::
                imoprt jijmodeling as jm
                n = jm.Placeholder("n")
                x = jm.BinaryVar("x", shape=(n,))
                y = jm.BinaryVar("y")
                problem = jm.Problem("sample")
                i = jm.Element("i", (0, n))
                problem += jm.Constraint("const1", x[i] + y == 1, forall=i)
                intepreter = jm.Interpreter({"n": 3})
                multipliers = {"const1": 1.0}
                detail_parameters = {"const1": {(0,): 2.0}}
                qubo, constant = converter.instance_to_qubo(multipliers, detail_parameters)

        """
<<<<<<< HEAD
        instance_copy = copy.deepcopy(self.original_instance)
        qubo, constant = instance_copy.to_qubo()
=======
        _multipliers = multipliers if multipliers is not None else {}
        _parameters = detail_parameters if detail_parameters is not None else {}
        
        penalty_weights = {}
        for constraint in self.original_instance.get_constraints():
            name = constraint.name
            if name is not None and name in _multipliers:
                multiplier = _multipliers[name]
            else:
                multiplier = 1.0
            subscripts = tuple(constraint.subscripts)
            if name is not None and name in _parameters:
                multiplier *= _parameters[name].get(subscripts, 1.0)

            const_id = constraint.id
            penalty_weights[const_id] = multiplier

        qubo, constant = self.original_instance.to_qubo(penalty_weights=penalty_weights)
>>>>>>> 5823ff5f
        return qubo, constant

    def get_ising(self) -> IsingModel:
        """
        Get the Ising model representation of the problem.

        Returns:
            IsingModel: The Ising model representation.

        """
        if self._ising is None:
            self._ising = self.ising_encode()
        return self._ising

    def ising_encode(
        self,
        multipliers: typ.Optional[dict[str, float]] = None,
        detail_parameters: typ.Optional[
            dict[str, dict[tuple[int, ...], float]]
        ] = None,
    ) -> IsingModel:
        """
        Encode the problem to an Ising model.

        This method converts the problem from QUBO (Quadratic Unconstrained Binary Optimization)
        to Ising model representation.

        Args:
            multipliers (Optional[dict[str, float]]): Multipliers for constraint terms.
            detail_parameters (Optional[dict[str, dict[tuple[int, ...], float]]]):
                Detailed parameters for the encoding process.

        Returns:
            IsingModel: The encoded Ising model.

        """

        qubo, constant = self.instance_to_qubo(multipliers, detail_parameters)
        # TODO: When simplify-True, we met some errors.
        #       Need to be fixed.
        ising = qubo_to_ising(qubo, simplify=False)
        ising.constant += constant

        if isinstance(self.normalize_ising, str):
            if self.normalize_ising == "abs_max":
                ising.normalize_by_abs_max()
            elif self.normalize_ising == "rms":
                ising.normalize_by_rms()
            else:
                raise ValueError(
                    f"Invalid value for normalize_ising: {self.normalize_ising}"
                )

        deci_vars = {dv.id: dv for dv in self.original_instance.raw.decision_variables}
        for ising_index, qubo_index in ising.index_map.items():
            deci_var = deci_vars[qubo_index]
            # TODO: If use log encoding to represent an integer,
            #       var_name is ommx.log_encode and subscripts represents [original variable index, encoded binary index].
            #       Need to be fixed.
            var_name = deci_var.name
            subscripts = deci_var.subscripts
            self.int2varlabel[ising_index]  = var_name + "_{" + ",".join(map(str, subscripts)) + "}"

        return ising

    @abc.abstractmethod
    def get_cost_hamiltonian(self) -> qm_o.Hamiltonian:
        """
        Abstract method to get the cost Hamiltonian for the quantum problem.

        This method should be implemented in subclasses to define how the
        cost Hamiltonian is constructed for specific quantum algorithms.

        Returns:
            qm_o.Hamiltonian: The cost Hamiltonian for the quantum problem.

        Raises:
            NotImplementedError: If the method is not implemented in the subclass.
        """
        raise NotImplementedError()

    def decode(
        self, transpiler: QuantumSDKTranspiler[ResultType], result: ResultType
    ) -> ommx.v1.SampleSet:
        """
        Decode quantum computation results into a SampleSet.

        This method uses the provided transpiler to convert SDK-specific results
        into a BitsSampleSet, then calls decode_bits_to_sampleset to produce
        the final SampleSet.

        Args:
            transpiler (QuantumSDKTranspiler[ResultType]): The transpiler for the specific quantum SDK.
            result (ResultType): The raw result from the quantum computation.

        Returns:
            ommx.v1.SampleSet: The decoded results as a SampleSet.
        """
        bitssampleset = transpiler.convert_result(result)
        return self.decode_bits_to_sampleset(bitssampleset)

    def decode_bits_to_sampleset(
        self, bitssampleset: qm_bs.BitsSampleSet
    ) -> ommx.v1.SampleSet:
        """
        Decode a BitArraySet to a SampleSet.

        This method converts the quantum computation results (bitstrings)
        into a format that represents solutions to the original optimization problem.

        Args:
            bitarray_set (qm_c.BitArraySet): The set of bitstring results from quantum computation.

        Returns:
            ommx.v1.SampleSet: The decoded results as a SampleSet.
        """
        ising = self.get_ising()

        # Create ommx.v1.Samples
        sample_id = 0
        entries = []
        for bitssample in bitssampleset.bitarrays:
            sample = {}
            for i, bit in enumerate(bitssample.bits):
                index = ising.ising2qubo_index(i)
                sample[index] = bit
            state = ommx.v1.State(entries=sample)
            # `num_occurrences` is encoded into sample ID list.
            # For example, if `num_occurrences` is 2, there are two samples with the same state, thus two sample IDs are generated.
            ids = []
            for _ in range(bitssample.num_occurrences):
                ids.append(sample_id)
                sample_id += 1
            entries.append(ommx.v1.Samples.SamplesEntry(state=state, ids=ids))

        samples = ommx.v1.Samples(entries=entries)

        return self.original_instance.evaluate_samples(samples)

<|MERGE_RESOLUTION|>--- conflicted
+++ resolved
@@ -162,10 +162,6 @@
                 qubo, constant = converter.instance_to_qubo(multipliers, detail_parameters)
 
         """
-<<<<<<< HEAD
-        instance_copy = copy.deepcopy(self.original_instance)
-        qubo, constant = instance_copy.to_qubo()
-=======
         _multipliers = multipliers if multipliers is not None else {}
         _parameters = detail_parameters if detail_parameters is not None else {}
         
@@ -183,8 +179,9 @@
             const_id = constraint.id
             penalty_weights[const_id] = multiplier
 
-        qubo, constant = self.original_instance.to_qubo(penalty_weights=penalty_weights)
->>>>>>> 5823ff5f
+        instance_copy = copy.deepcopy(self.original_instance)
+        qubo, constant = instance_copy.to_qubo(penalty_weights=penalty_weights)
+
         return qubo, constant
 
     def get_ising(self) -> IsingModel:
