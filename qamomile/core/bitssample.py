"""
This module provides classes for representing and manipulating bit samples
from quantum computations in Qamomile.
"""

from __future__ import annotations
import dataclasses


@dataclasses.dataclass
class BitsSample:
    """
    Represents a single bit array sample with its occurrence count.

    Attributes:
        num_occurrences (int): The number of times this bit array occurred in the sample set.
        bits (List[int]): The bit array represented as a list of integers (0 or 1).
                          bits[0] represents the least significant bit (LSB) and bits[-1] represents the most significant bit (MSB).
                          e.g., [1, 0] represents "01", which is 1 in decimal.
    """

    num_occurrences: int
    bits: list[int]

    @property
    def num_bits(self) -> int:
        """
        Returns the number of bits in the sample.

        Returns:
            int: The length of the bit array.
        """
        return len(self.bits)


@dataclasses.dataclass
class BitsSampleSet:
    """
    Represents a set of bit array samples from quantum computations.

    This class provides methods for converting between different representations
    of the sample set and analyzing the results.

    Attributes:
        bitarrays (List[BitsSample]): A list of BitsSample objects representing the sample set.
    """

    bitarrays: list[BitsSample]

    def __post_init__(self):
        """
        Validates that all BitsSample instances have the same bit length.

        Raises:
            ValueError: If BitsSample instances have different bit lengths.
        """
        if not self.bitarrays:
            return

        expected_length = self.bitarrays[0].num_bits
        for i, sample in enumerate(self.bitarrays):
            if sample.num_bits != expected_length:
                raise ValueError(
                    f"All BitsSample instances must have the same bit length. "
                    f"Expected {expected_length}, but sample at index {i} has {sample.num_bits} bits."
                )

    def get_int_counts(self) -> dict[int, int]:
        """
        Converts the bit array samples to integer counts.

        This method interprets each bit array as a binary number and counts
        the occurrences of each unique integer value.

        The bit array is interpreted with bits[0] as LSB (least significant bit).
        For example, [1, 0] represents binary "01" which equals 1 in decimal.

        Returns:
            dict[int, int]: A dictionary mapping integer values to their occurrence counts.
        """
        int_counts = {}
        for bitarray in self.bitarrays:
            # Convert the bit array to an integer (bits[0] is LSB)
            int_value = int("".join(map(str, bitarray.bits[::-1])), 2)
            # Add the occurrence count to the dictionary
            int_counts[int_value] = bitarray.num_occurrences
        return int_counts

    @classmethod
    def from_int_counts(
        cls, int_counts: dict[int, int], bit_length: int
    ) -> BitsSampleSet:
        """
        Creates a BitsSampleSet from a dictionary of integer counts.

        This class method converts integer-based sample counts to bit array samples.
        The resulting bit arrays have bits[0] as LSB (least significant bit).
        For example, integer 1 with bit_length=2 becomes [1, 0].

        Args:
            int_counts (dict[int, int]): A dictionary mapping integer values to their occurrence counts.
            bit_length (int): The length of the bit arrays to be created.

        Returns:
            BitsSampleSet: A new BitsSampleSet object containing the converted samples.
            
        Raises:
            ValueError: If any integer value requires more bits than the specified bit_length.
        """
<<<<<<< HEAD

=======
        # Validate that all integer values can be represented with the given bit_length
        max_representable = (1 << bit_length) - 1  # 2^bit_length - 1
        for int_value in int_counts.keys():
            if int_value < 0:
                raise ValueError(f"Negative integer values are not supported: {int_value}")
            if int_value > max_representable:
                required_bits = int_value.bit_length()
                raise ValueError(
                    f"Integer value {int_value} requires {required_bits} bits, "
                    f"but bit_length is only {bit_length}. "
                    f"Maximum representable value is {max_representable}."
                )
        
>>>>>>> 2a01066e
        bitarrays = []
        for int_value, count in int_counts.items():
            # Convert the integer to a bit array with bits[0] as LSB
            bitarray = list(map(int, bin(int_value)[2:].zfill(bit_length)[::-1]))
            bitarrays.append(BitsSample(count, bitarray))

        return cls(bitarrays)

    def get_most_common(self, n: int = 1) -> list[BitsSample]:
        """
        Returns the n most common bit samples in the set.

        Args:
            n (int, optional): The number of most common samples to return. Defaults to 1.

        Returns:
            List[BitsSample]: A list of the n most common BitsSample objects,
                              sorted by occurrence in descending order.
        """
        sorted_samples = sorted(
            self.bitarrays, key=lambda x: x.num_occurrences, reverse=True
        )
        return sorted_samples[:n]

    def total_samples(self) -> int:
        """
        Calculates the total number of samples in the set.

        Returns:
            int: The sum of occurrence counts across all samples.
        """
        return sum(sample.num_occurrences for sample in self.bitarrays)<|MERGE_RESOLUTION|>--- conflicted
+++ resolved
@@ -103,18 +103,17 @@
 
         Returns:
             BitsSampleSet: A new BitsSampleSet object containing the converted samples.
-            
+
         Raises:
             ValueError: If any integer value requires more bits than the specified bit_length.
         """
-<<<<<<< HEAD
-
-=======
         # Validate that all integer values can be represented with the given bit_length
         max_representable = (1 << bit_length) - 1  # 2^bit_length - 1
         for int_value in int_counts.keys():
             if int_value < 0:
-                raise ValueError(f"Negative integer values are not supported: {int_value}")
+                raise ValueError(
+                    f"Negative integer values are not supported: {int_value}"
+                )
             if int_value > max_representable:
                 required_bits = int_value.bit_length()
                 raise ValueError(
@@ -122,8 +121,7 @@
                     f"but bit_length is only {bit_length}. "
                     f"Maximum representable value is {max_representable}."
                 )
-        
->>>>>>> 2a01066e
+
         bitarrays = []
         for int_value, count in int_counts.items():
             # Convert the integer to a bit array with bits[0] as LSB
